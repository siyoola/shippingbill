--- conflicted
+++ resolved
@@ -116,13 +116,8 @@
 
   let formattedAmountWithoutDecimals = "";
 
-<<<<<<< HEAD
   for(let x = amountArray[0].length - 1, i = 1; x >= 0; x--, i++){
-    formatedAmountWithoutDecimals = amountArray[0][x] + formatedAmountWithoutDecimals;
-=======
-  for(let x = amountArray[0].length -1, i= 1; x >= 0; x--, i++){
     formattedAmountWithoutDecimals = amountArray[0][x] + formattedAmountWithoutDecimals;
->>>>>>> b77c8315
     if(i === 3){
       formattedAmountWithoutDecimals = " " + formattedAmountWithoutDecimals;
       i = 0;
